use std::sync::Arc;

use crate::{
    binder::{Binder, BinderContext},
    buffer::buffer_pool::BufferPoolManager,
    catalog::catalog::Catalog,
    common::config::TABLE_HEAP_BUFFER_POOL_SIZE,
    execution::{ExecutionContext, ExecutionEngine},
    optimizer::Optimizer,
    planner::Planner,
    storage::{disk_manager::DiskManager, tuple::Tuple},
};

pub struct Database {
    disk_manager: Arc<DiskManager>,
    catalog: Catalog,
}
impl Database {
    pub fn new_on_disk(db_path: &str) -> Self {
        let disk_manager = Arc::new(DiskManager::new(db_path.to_string()));
        let buffer_pool_manager =
            BufferPoolManager::new(TABLE_HEAP_BUFFER_POOL_SIZE, disk_manager.clone());
        // TODO load catalog from disk
        let catalog = Catalog::new(buffer_pool_manager);
        Self {
            disk_manager,
            catalog,
        }
    }

    pub fn run(&mut self, sql: &String) -> Vec<Tuple> {
        // sql -> ast
        let stmts = crate::parser::parse_sql(sql);
        if stmts.is_err() {
            println!("parse sql error");
            return Vec::new();
        }
        let stmts = stmts.unwrap();
        if stmts.len() != 1 {
            println!("only support one sql statement");
            return Vec::new();
        }
        let stmt = &stmts[0];
        let mut binder = Binder {
            context: BinderContext {
                catalog: &self.catalog,
            },
        };
        // ast -> statement
        let statement = binder.bind(&stmt);
        // println!("{:?}", statement);

        // statement -> logical plan
        let mut planner = Planner {};
        let logical_plan = planner.plan(statement);
        // println!("{:?}", logical_plan);

        // logical plan -> physical plan
<<<<<<< HEAD
        let mut optimizer = Optimizer::new();
=======
        let optimizer = Optimizer::new();
>>>>>>> 7798ce5d
        let physical_plan = optimizer.find_best(logical_plan);
        // println!("{:?}", physical_plan);

        let execution_ctx = ExecutionContext::new(&mut self.catalog);
        let mut execution_engine = ExecutionEngine {
            context: execution_ctx,
        };
        let execution_plan = execution_engine.plan(Arc::new(physical_plan));
        // println!("{:?}", execution_plan);
        let result = execution_engine.execute(execution_plan);
        println!("{:?}", result);
        result
    }
}

mod tests {
    use crate::{
        catalog::{
            column::{Column, ColumnFullName, DataType},
            schema::Schema,
        },
        dbtype::value::Value,
    };

    #[test]
    pub fn test_crud_sql() {
        let mut db = super::Database::new_on_disk("test.db");
        db.run(&"create table t1 (a int, b int)".to_string());
        db.run(&"create table t2 (a int, b int)".to_string());
        db.run(&"create table t3 (a int, b int)".to_string());
        db.run(&"create table t4 (a int, b int)".to_string());
        db.run(&"select * from t1, t2, t3 inner join t4 on t3.id = t4.id".to_string());
        // db.run(&"select * from (t1 inner join t2 on t1.a = t2.a) inner join t3 on t1.a = t3.a ".to_string());
    }

    #[test]
    pub fn test_create_table_sql() {
        let db_path = "test_create_table_sql.db";
        let _ = std::fs::remove_file(db_path);

        let mut db = super::Database::new_on_disk(db_path);
        db.run(&"create table t1 (a int, b int)".to_string());

        let table = db.catalog.get_table_by_name("t1");
        assert!(table.is_some());
        let table = table.unwrap();
        assert_eq!(table.name, "t1");
        assert_eq!(table.schema.columns.len(), 2);
        assert_eq!(
            table.schema.columns[0].full_name,
            ColumnFullName::new(Some("t1".to_string()), "a".to_string())
        );
        assert_eq!(table.schema.columns[0].column_type, DataType::Integer);
        assert_eq!(
            table.schema.columns[1].full_name,
            ColumnFullName::new(Some("t1".to_string()), "b".to_string())
        );
        assert_eq!(table.schema.columns[1].column_type, DataType::Integer);

        let _ = std::fs::remove_file(db_path);
    }

    #[test]
    pub fn test_insert_sql() {
        let db_path = "test_insert_sql.db";
        let _ = std::fs::remove_file(db_path);

        let mut db = super::Database::new_on_disk(db_path);
        db.run(&"create table t1 (a int, b int)".to_string());
        let insert_rows = db.run(&"insert into t1 values (1, 1), (2, 3), (5, 4)".to_string());
        assert_eq!(insert_rows.len(), 1);

        let schema = Schema::new(vec![Column::new(
            None,
            "insert_rows".to_string(),
            DataType::Integer,
            0,
        )]);
        let insert_rows = insert_rows[0].get_value_by_col_id(&schema, 0);
        assert_eq!(insert_rows, Value::Integer(3));

        let _ = std::fs::remove_file(db_path);
    }

    #[test]
    pub fn test_select_wildcard_sql() {
        let db_path = "test_select_wildcard_sql.db";
        let _ = std::fs::remove_file(db_path);

        let mut db = super::Database::new_on_disk(db_path);
        db.run(&"create table t1 (a int, b int)".to_string());

        let select_result = db.run(&"select * from t1".to_string());
        assert_eq!(select_result.len(), 0);

        db.run(&"insert into t1 values (1, 1), (2, 3), (5, 4)".to_string());

        let select_result = db.run(&"select * from t1".to_string());
        assert_eq!(select_result.len(), 3);

        let schema = Schema::new(vec![
            Column::new(
                Some("t1".to_string()),
                "a".to_string(),
                DataType::Integer,
                0,
            ),
            Column::new(
                Some("t1".to_string()),
                "b".to_string(),
                DataType::Integer,
                1,
            ),
        ]);
        assert_eq!(
            select_result[0].get_value_by_col_id(&schema, 0),
            Value::Integer(1)
        );
        assert_eq!(
            select_result[0].get_value_by_col_id(&schema, 1),
            Value::Integer(1)
        );
        assert_eq!(
            select_result[1].get_value_by_col_id(&schema, 0),
            Value::Integer(2)
        );
        assert_eq!(
            select_result[1].get_value_by_col_id(&schema, 1),
            Value::Integer(3)
        );
        assert_eq!(
            select_result[2].get_value_by_col_id(&schema, 0),
            Value::Integer(5)
        );
        assert_eq!(
            select_result[2].get_value_by_col_id(&schema, 1),
            Value::Integer(4)
        );

        let _ = std::fs::remove_file(db_path);
    }

    #[test]
    pub fn test_select_where_sql() {
        let db_path = "test_select_where_sql.db";
        let _ = std::fs::remove_file(db_path);

        let mut db = super::Database::new_on_disk(db_path);
        db.run(&"create table t1 (a int, b int)".to_string());
        db.run(&"insert into t1 values (1, 1), (2, 3), (5, 4)".to_string());
        let select_result = db.run(&"select a from t1 where a <= b".to_string());
        assert_eq!(select_result.len(), 2);

        let schema = Schema::new(vec![Column::new(
            Some("t1".to_string()),
            "a".to_string(),
            DataType::Integer,
            0,
        )]);
        assert_eq!(
            select_result[0].get_value_by_col_id(&schema, 0),
            Value::Integer(1)
        );
        assert_eq!(
            select_result[1].get_value_by_col_id(&schema, 0),
            Value::Integer(2)
        );

        let _ = std::fs::remove_file(db_path);
    }

    #[test]
    pub fn test_select_limit_sql() {
        let db_path = "test_select_limit_sql.db";
        let _ = std::fs::remove_file(db_path);

        let mut db = super::Database::new_on_disk(db_path);
        db.run(&"create table t1 (a int, b int)".to_string());
        db.run(&"insert into t1 values (1, 1), (2, 3), (5, 4)".to_string());
        let select_result = db.run(&"select * from t1 limit 1 offset 1".to_string());
        assert_eq!(select_result.len(), 1);

        let schema = Schema::new(vec![
            Column::new(
                Some("t1".to_string()),
                "a".to_string(),
                DataType::Integer,
                0,
            ),
            Column::new(
                Some("t1".to_string()),
                "b".to_string(),
                DataType::Integer,
                1,
            ),
        ]);
        assert_eq!(
            select_result[0].get_value_by_col_id(&schema, 0),
            Value::Integer(2)
        );
        assert_eq!(
            select_result[0].get_value_by_col_id(&schema, 1),
            Value::Integer(3)
        );

        let _ = std::fs::remove_file(db_path);
    }

    #[test]
    pub fn test_select_cross_join_sql() {
        let db_path = "test_select_cross_join_sql.db";
        let _ = std::fs::remove_file(db_path);

        let mut db = super::Database::new_on_disk(db_path);
        db.run(&"create table t1 (a int, b int)".to_string());
        db.run(&"create table t2 (a int, b int)".to_string());
        db.run(&"insert into t1 values (1, 2), (3, 4)".to_string());
        db.run(&"insert into t2 values (5, 6), (7, 8)".to_string());
        let select_result = db.run(&"select * from t1, t2".to_string());
        assert_eq!(select_result.len(), 4);

        let schema = Schema::new(vec![
            Column::new(
                Some("t1".to_string()),
                "a".to_string(),
                DataType::Integer,
                0,
            ),
            Column::new(
                Some("t1".to_string()),
                "b".to_string(),
                DataType::Integer,
                1,
            ),
            Column::new(
                Some("t2".to_string()),
                "a".to_string(),
                DataType::Integer,
                0,
            ),
            Column::new(
                Some("t2".to_string()),
                "b".to_string(),
                DataType::Integer,
                1,
            ),
        ]);
        // 1st row
        assert_eq!(
            select_result[0].get_value_by_col_id(&schema, 0),
            Value::Integer(1)
        );
        assert_eq!(
            select_result[0].get_value_by_col_id(&schema, 1),
            Value::Integer(2)
        );
        assert_eq!(
            select_result[0].get_value_by_col_id(&schema, 2),
            Value::Integer(5)
        );
        assert_eq!(
            select_result[0].get_value_by_col_id(&schema, 3),
            Value::Integer(6)
        );

        // 2nd row
        assert_eq!(
            select_result[1].get_value_by_col_id(&schema, 0),
            Value::Integer(1)
        );
        assert_eq!(
            select_result[1].get_value_by_col_id(&schema, 1),
            Value::Integer(2)
        );
        assert_eq!(
            select_result[1].get_value_by_col_id(&schema, 2),
            Value::Integer(7)
        );
        assert_eq!(
            select_result[1].get_value_by_col_id(&schema, 3),
            Value::Integer(8)
        );

        // 3rd row
        assert_eq!(
            select_result[2].get_value_by_col_id(&schema, 0),
            Value::Integer(3)
        );
        assert_eq!(
            select_result[2].get_value_by_col_id(&schema, 1),
            Value::Integer(4)
        );
        assert_eq!(
            select_result[2].get_value_by_col_id(&schema, 2),
            Value::Integer(5)
        );
        assert_eq!(
            select_result[2].get_value_by_col_id(&schema, 3),
            Value::Integer(6)
        );

        // 4th row
        assert_eq!(
            select_result[3].get_value_by_col_id(&schema, 0),
            Value::Integer(3)
        );
        assert_eq!(
            select_result[3].get_value_by_col_id(&schema, 1),
            Value::Integer(4)
        );
        assert_eq!(
            select_result[3].get_value_by_col_id(&schema, 2),
            Value::Integer(7)
        );
        assert_eq!(
            select_result[3].get_value_by_col_id(&schema, 3),
            Value::Integer(8)
        );

        let _ = std::fs::remove_file(db_path);
    }

    #[test]
    pub fn test_select_inner_join_sql() {
        let db_path = "test_select_inner_join_sql.db";
        let _ = std::fs::remove_file(db_path);

        let mut db = super::Database::new_on_disk(db_path);
        db.run(&"create table t1 (a int, b int)".to_string());
        db.run(&"create table t2 (a int, b int)".to_string());
        db.run(&"insert into t1 values (1, 2), (5, 6)".to_string());
        db.run(&"insert into t2 values (3, 4), (7, 8)".to_string());
        let select_result = db.run(&"select * from t1 inner join t2 on t1.a > t2.a".to_string());
        assert_eq!(select_result.len(), 1);

        let schema = Schema::new(vec![
            Column::new(
                Some("t1".to_string()),
                "a".to_string(),
                DataType::Integer,
                0,
            ),
            Column::new(
                Some("t1".to_string()),
                "b".to_string(),
                DataType::Integer,
                0,
            ),
            Column::new(
                Some("t2".to_string()),
                "a".to_string(),
                DataType::Integer,
                0,
            ),
            Column::new(
                Some("t2".to_string()),
                "b".to_string(),
                DataType::Integer,
                0,
            ),
        ]);
        // 1st row
        assert_eq!(
            select_result[0].get_value_by_col_id(&schema, 0),
            Value::Integer(5)
        );
        assert_eq!(
            select_result[0].get_value_by_col_id(&schema, 1),
            Value::Integer(6)
        );
        assert_eq!(
            select_result[0].get_value_by_col_id(&schema, 2),
            Value::Integer(3)
        );
        assert_eq!(
            select_result[0].get_value_by_col_id(&schema, 3),
            Value::Integer(4)
        );

        let _ = std::fs::remove_file(db_path);
    }
}<|MERGE_RESOLUTION|>--- conflicted
+++ resolved
@@ -56,11 +56,7 @@
         // println!("{:?}", logical_plan);
 
         // logical plan -> physical plan
-<<<<<<< HEAD
-        let mut optimizer = Optimizer::new();
-=======
         let optimizer = Optimizer::new();
->>>>>>> 7798ce5d
         let physical_plan = optimizer.find_best(logical_plan);
         // println!("{:?}", physical_plan);
 
