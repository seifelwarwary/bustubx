--- conflicted
+++ resolved
@@ -61,8 +61,6 @@
         }
     }
 
-<<<<<<< HEAD
-=======
     // TODO add unit test to make sure this still works if tuple format changes
     pub fn from_tuples(tuples: Vec<(Tuple, Schema)>) -> Self {
         let mut data = vec![];
@@ -75,7 +73,7 @@
         }
     }
 
->>>>>>> ebc37f6a
+
     pub fn is_zero(&self) -> bool {
         // Iterate over each element in the 'data' vector using the 'iter' method.
         // The closure '|&x| x == 0' checks if each element is equal to 0.
@@ -88,16 +86,6 @@
     }
 
     pub fn get_value_by_col_id(&self, schema: &Schema, column_index: usize) -> Value {
-<<<<<<< HEAD
-        let column = schema.get_by_index(column_index).expect("column not found");
-
-        self.get_value_by_col(column)
-    }
-
-    pub fn get_value_by_col_name(&self, schema: &Schema, column_name: &str) -> Value {
-        let column = schema
-            .get_by_col_name(column_name)
-=======
         let column = schema
             .get_col_by_index(column_index)
             .expect("column not found");
@@ -109,10 +97,11 @@
     pub fn get_value_by_col_name(&self, schema: &Schema, column_name: &ColumnFullName) -> Value {
         let column = schema
             .get_col_by_name(column_name)
->>>>>>> ebc37f6a
             .expect("column not found");
-
-        self.get_value_by_col(column)
+        let offset = column.column_offset;
+        let len = column.fixed_len;
+        let raw = &self.data[offset..offset + len];
+        Value::from_bytes(raw, column.column_type)
     }
 
     pub fn get_value_by_col(&self, column: &Column) -> Value {
